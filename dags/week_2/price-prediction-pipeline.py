
from datetime import datetime
from typing import Dict, List, Tuple, Union

import numpy as np
import pandas as pd
import xgboost as xgb
from airflow.operators.empty import EmptyOperator
from airflow.sensors.external_task import ExternalTaskMarker, ExternalTaskSensor
from airflow.models.dag import DAG
from airflow.decorators import task, task_group

<<<<<<< HEAD
TRAINING_DATA_PATH = 'week-2/price_prediction_training_data.csv'
DATASET_NORM_WRITE_BUCKET = 'corise_airflow' # Modify here corise_airflow/week-2

VAL_END_INDEX = 31056


def df_convert_dtypes(df, convert_from, convert_to):
    cols = df.select_dtypes(include=[convert_from]).columns
    for col in cols:
        df[col] = df[col].values.astype(convert_to)
    return df


@task()
def extract() -> Dict[str, pd.DataFrame]:
    """
    #### Extract task
    A simple task that loads each file in the zipped file into a dataframe,
    building a list of dataframes that is returned


    """
    from zipfile import ZipFile
    filename = "/usr/local/airflow/dags/data/energy-consumption-generation-prices-and-weather.zip"
    dfs = [pd.read_csv(ZipFile(filename).open(i)) for i in ZipFile(filename).namelist()]
    return {
        'df_energy': dfs[0],
        'df_weather': dfs[1]
    }


@task
def post_process_energy_df(df: pd.DataFrame) -> pd.DataFrame:
    """
    Prepare energy dataframe for merge with weather data
    """


    # Drop columns that are all 0s\
    import pandas as pd
    df = df.drop(['generation fossil coal-derived gas','generation fossil oil shale', 
                  'generation fossil peat', 'generation geothermal', 
                  'generation hydro pumped storage aggregated', 'generation marine', 
                  'generation wind offshore', 'forecast wind offshore eday ahead',
                  'total load forecast', 'forecast solar day ahead',
                  'forecast wind onshore day ahead'], 
                  axis=1)

    # Extract timestamp
    df['time'] = pd.to_datetime(df['time'], utc=True, infer_datetime_format=True)
    df = df.set_index('time')

    # Interpolate the null price values
    df.interpolate(method='linear', limit_direction='forward', inplace=True, axis=0)
    return df


@task
def post_process_weather_df(df: pd.DataFrame) -> pd.DataFrame:
    """
    Prepare weather dataframe for merge with energy data
    """


    # Convert all ints to floats
    df = df_convert_dtypes(df, np.int64, np.float64)

    # Extract timestamp 
    df['time'] = pd.to_datetime(df['dt_iso'], utc=True, infer_datetime_format=True)

    # Drop original time column
    df = df.drop(['dt_iso'], axis=1)
    df = df.set_index('time')

    # Reset index and drop records for the same city and time
    df = df.reset_index().drop_duplicates(subset=['time', 'city_name'],
                                                          keep='first').set_index('time')

    # Remove unnecessary qualitiative columns
    df = df.drop(['weather_main', 'weather_id', 
                                  'weather_description', 'weather_icon'], axis=1)

    # Filter out pressure and wind speed outliers
    df.loc[df.pressure > 1051, 'pressure'] = np.nan
    df.loc[df.pressure < 931, 'pressure'] = np.nan
    df.loc[df.wind_speed > 50, 'wind_speed'] = np.nan

    # Interpolate for filtered values
    df.interpolate(method='linear', limit_direction='forward', inplace=True, axis=0)
    return df


@task
def join_dataframes_and_post_process(df_energy: pd.DataFrame, df_weather: pd.DataFrame) -> pd.DataFrame:
    """
    Join dataframes and drop city-specific features
    """


    df_final = df_energy
    df_1, df_2, df_3, df_4, df_5 = [x for _, x in df_weather.groupby('city_name')]
    dfs = [df_1, df_2, df_3, df_4, df_5]

    for df in dfs:
        city = df['city_name'].unique()
        city_str = str(city).replace("'", "").replace('[', '').replace(']', '').replace(' ', '')
        df = df.add_suffix('_{}'.format(city_str))
        df_final = df_final.merge(df, on=['time'], how='outer')
        df_final = df_final.drop('city_name_{}'.format(city_str), axis=1)


    cities = ['Barcelona', 'Bilbao', 'Madrid', 'Seville', 'Valencia']
    for city in cities:
        df_final = df_final.drop(['rain_3h_{}'.format(city)], axis=1)

    return df_final
=======
from common.week_2.model import multivariate_data, train_xgboost, VAL_END_INDEX
>>>>>>> 52efa0ed

from common.week_2.feature_engineering import join_data_and_add_features

TRAINING_DATA_PATH = 'week-2/price_prediction_training_data.csv'
# DATASET_NORM_WRITE_BUCKET = '' # Modify here

<<<<<<< HEAD
    df['generation coal all'] = df['generation fossil hard coal'] + df['generation fossil brown coal/lignite']
    return df


@task
def prepare_model_inputs(df_final: pd.DataFrame):
    """
    Transform each feature to fall within a range from 0 to 1, pull out the target price from the features, 
    and use PCA to reduce the features to those with an explained variance >= 0.80. Concatenate the scaled and 
    dimensionality-reduced feature matrix with the scaled target vector, and return this result.
    matrix with the 
    """
    from sklearn.preprocessing import LabelEncoder, StandardScaler, MinMaxScaler
    from sklearn.decomposition import PCA
    from airflow.providers.google.cloud.hooks.gcs import GCSHook

    X = df_final[df_final.columns.drop('price actual')].values
    y = df_final['price actual'].values
    y = y.reshape(-1, 1)
    scaler_X = MinMaxScaler(feature_range=(0, 1))
    scaler_y = MinMaxScaler(feature_range=(0, 1))
    scaler_X.fit(X[:VAL_END_INDEX])
    scaler_y.fit(y[:VAL_END_INDEX])
    X_norm = scaler_X.transform(X)
    y_norm = scaler_y.transform(y)

    pca = PCA(n_components=0.80)
    pca.fit(X_norm[:VAL_END_INDEX])
    X_pca = pca.transform(X_norm)
    dataset_norm = np.concatenate((X_pca, y_norm), axis=1)
    df_norm = pd.DataFrame(dataset_norm)
    client = GCSHook().get_conn()
    # 
    write_bucket = client.bucket(DATASET_NORM_WRITE_BUCKET)
    # print('writing to bucket:', write_bucket)
    # print('Training_data_path:', TRAINING_DATA_PATH)
    write_bucket.blob(TRAINING_DATA_PATH).upload_from_string(pd.DataFrame(dataset_norm).to_csv())
    return 'uploaded to gcloud'
=======
>>>>>>> 52efa0ed


@task
def read_dataset_norm():
    """
    Read dataset norm from storage

    """

    from airflow.providers.google.cloud.hooks.gcs import GCSHook
    import io
    client = GCSHook().get_conn()
    read_bucket = client.bucket(DATASET_NORM_WRITE_BUCKET)
    dataset_norm = pd.read_csv(io.BytesIO(read_bucket.blob(TRAINING_DATA_PATH).download_as_bytes())).to_numpy()

    return dataset_norm


<<<<<<< HEAD
def multivariate_data(dataset,
                      data_indices,
                      history_size,
                      target_size,
                      step, 
                      single_step=False) -> Tuple[np.ndarray, np.ndarray]:
    """
    Produce subset of dataset indexed by data_indices, with a window size of history_size hours
    """

    target = dataset[:, -1]
    data = []
    labels = []
    for i in data_indices:
        indices = range(i, i + history_size, step)
        # If within the last 23 hours in the dataset, skip 
        if i + history_size > len(dataset) - 1:
            continue
        data.append(dataset[indices])
        if single_step:
            labels.append(target[i + target_size])
        else:
            labels.append(target[i : i + target_size])
    return np.array(data), np.array(labels)


def train_xgboost(X_train, y_train, X_val, y_val) -> xgb.Booster:
    """
    Train xgboost model using training set and evaluated against evaluation set, using 
        a set of model parameters
    """

    X_train_xgb = X_train.reshape(-1, X_train.shape[1] * X_train.shape[2])
    X_val_xgb = X_val.reshape(-1, X_val.shape[1] * X_val.shape[2])
    param = {'eta': 0.03, 'max_depth': 180, 
             'subsample': 1.0, 'colsample_bytree': 0.95, 
             'alpha': 0.1, 'lambda': 0.15, 'gamma': 0.1,
             'objective': 'reg:linear', 'eval_metric': 'rmse', 
             'silent': 1, 'min_child_weight': 0.1, 'n_jobs': -1}
    dtrain = xgb.DMatrix(X_train_xgb, y_train)
    dval = xgb.DMatrix(X_val_xgb, y_val)
    eval_list = [(dtrain, 'train'), (dval, 'eval')]
    xgb_model = xgb.train(param, dtrain, 10, eval_list, early_stopping_rounds=3)
    return xgb_model


=======
>>>>>>> 52efa0ed
@task
def produce_indices(max_indices: int, num_indices: int) -> List[Tuple[np.ndarray, np.ndarray]]:
    import random
    """
    Produce zipped list of training and validation indices

    Each pair of training and validation indices should not overlap, and the
    training indices should never exceed the max of VAL_END_INDEX. This is 
    because the data from VAL_END_INDEX to the end will be used in the test
    dataset downstream from this pipeline.

    The number of pairs produced here will be equivalent to the number of 
    mapped 'format_data_and_train_model' tasks you have. For example, a list of
    size that is simply 
    [np.array(range(start_training_idx, end_training_idx) , range(end_training_idx, end_val_idx))]
    will be produced one mapped task.
    """
    
    # TODO Modify here
    indices = []
    
    for i in range(0, num_indices):
        all_indices = set(range(1, max_indices))
        random.seed(i)
        num_unique_elements = round(len(all_indices) * 0.8)
        train_indices = set(random.sample(all_indices, num_unique_elements))
        val_indices = all_indices - train_indices
        train_and_val_pair = np.array(list(train_indices)), np.array(list(val_indices))
        indices.append(train_and_val_pair)
        i = i+1

    return indices

<<<<<<< HEAD
    # return [zip([(np.array(sorted(list(train_indices))), np.array(sorted(list(val_indices))))])]
    # return list(zip([np.array(sorted(list(train_indices))), np.array(sorted(list(val_indices)))]))

=======
>>>>>>> 52efa0ed
@task
def format_data_and_train_model(dataset_norm: np.ndarray,
                                indices: Tuple[np.ndarray, np.ndarray]) -> xgb.Booster:
    # from airflow.models.xcom import XCom
    import pickle
    """
    Extract training and validation sets and labels, and train a model with a given
    set of training and validation indices
    """
    past_history = 24
    future_target = 0
    train_indices, val_indices = indices
    print(f"train_indices is {train_indices}, val_indices is {val_indices}")
    X_train, y_train = multivariate_data(dataset_norm, train_indices, past_history, future_target, step=1, single_step=True)
    X_val, y_val = multivariate_data(dataset_norm, val_indices, past_history, 
                                     future_target, step=1, single_step=True)
    model = train_xgboost(X_train, y_train, X_val, y_val)
    print(f"Model eval score is {model.best_score}")

    # Store the trained model in an XCom with the specified key
    # XCom.set(key='xcom_key', value=pickle.dumps(model))

    return model


@task
def select_best_model(models: List[xgb.Booster]):
    from io import BytesIO
    from google.cloud import storage
    from airflow.providers.google.cloud.hooks.gcs import GCSHook
    """
    Select model that generalizes the best against the validation set, and 
    write this to GCS. The best_score is an attribute of the model, and corresponds to
    the highest eval score yielded during training.
    """

<<<<<<< HEAD
    # TODO Modify here
    # Find the model with highest evaluation score
    print('coolected models',models)
    best_model = max(models, key= lambda model: model.best_score)
    # best_model = max(models)
    
    #Wrtie the best model to GCS
    MODEL_PATH = "week-2/best_model.bst"
    client = GCSHook()
    client.upload(
        bucket_name=DATASET_NORM_WRITE_BUCKET,
        object_name=MODEL_PATH,
        data=BytesIO(best_model.save_raw(raw_format="ubj")).getvalue(),
        timeout=600,
    )
    # with NameTemporaryFile as tmp_file:
    #     #save the best model to a temp file
    #     pickle.dump(best_model, tmp_file)
    #     tmp_file.flush()

    #     #Write the temporary file to GCS
    #     gcs = storage.Client()
    #     bucket = gcs.get_bucket('corise_airflow')
    #     blob = bucket.blob('/')
    #     blob.upload_from_filename(tmp_file.name)

    return best_model    



@task_group()
def join_data_and_add_features():
    """
    Task group responsible for feature engineering, including:
      1. Extracting dataframes from local zipped file
      2. Processing energy and weather dataframes
      3. Joining dataframes
      4. Adding features to the joined dataframe
      5. Producing a dimension-reduced numpy array containing the most
         significant features, and save it to GCS
    """
    output = extract()
    df_energy, df_weather =  output["df_energy"], output["df_weather"]
    df_energy = post_process_energy_df(df_energy)
    df_weather = post_process_weather_df(df_weather)
    df_final = join_dataframes_and_post_process(df_energy, df_weather)
    df_final = add_features(df_final)
    prepare_task = prepare_model_inputs(df_final)
=======
   # TODO Modify here
>>>>>>> 52efa0ed


@task_group
def train_and_select_best_model():
    from google.cloud import storage
    """
    Task group responsible for training XGBoost models to predict energy prices, including:
       1. Reading the dataset norm from GCS
       2. Producing a list of training and validation indices numpy array tuples,  
       3. Mapping each element of that list onto the indices argument of format_data_and_train_model
       4. Calling select_best_model on the output of all of the mapped tasks to select the best model and 
          write it to GCS 

    Using different train/val splits, train multiple models and select the one with the best evaluation score.
    """
    
    #Reading the dataset norm from GCS
    past_history = 24
    future_target = 0
    # dataset_norm = read_dataset_norm()
    dataset = read_dataset_norm()

    # TODO: Modify here to select best model and save it to GCS, using above methods including
    # format_data_and_train_model, produce_indices, and select_best_model
    # Mapping each element of that list onto the indices argument of format_data_and_train_model
    
    trained_models = []
    # for n in [0.85, 0.8]:
        # xcom_key = f"model_{n}"
        # trained_xgb_model = format_data_and_train_model(dataset_norm=dataset, indices=produce_indices(index_num = VAL_END_INDEX, frac = n), xcom_key='xcom_key')
    # index_gen = produce_indices(max_indices = VAL_END_INDEX, num_indices = 3)

    trained_xgb_model = format_data_and_train_model.partial(dataset_norm=dataset).expand(indices=produce_indices(max_indices = VAL_END_INDEX, num_indices = 3))
    # trained_models.append(trained_xgb_model)

    # Calling select_best_model on the output of all of the mapped tasks to select the best model and write it to GCS
    # best_model = select_best_model(models=trained_models)
    best_model = select_best_model(models=trained_xgb_model)

<<<<<<< HEAD
    # return best_model    


with DAG(dag_id = "energy_price_prediction_featuring",
    # task_id="energy_price_prediction_featuring",
=======
with DAG("energy_price_prediction",
>>>>>>> 52efa0ed
    schedule_interval=None,
    start_date=datetime(2021, 1, 1),
    tags=['model_training'],
    render_template_as_native_obj=True,
    concurrency=5
    ) as energy_price_prediction_featuring:

        group_1 = join_data_and_add_features() 
        # group_2 = train_and_select_best_model()
        # group_1 >> group_2
 
with DAG(
    dag_id="energy_price_predictin_modelling",
    start_date=datetime(2021, 1, 1),
    schedule=None,
    catchup=False,
    tags=["example2"],
) as energy_price_predictin_modelling:
    # [START howto_operator_external_task_sensor]
    feature_sensor = ExternalTaskSensor(
        task_id="feature_sensor",
        external_dag_id=energy_price_prediction_featuring.dag_id,
        # external_task_id=energy_price_prediction_featuring.task_id,
        poke_interval = 60,
        timeout=600,
        # allowed_states=["success"],
        # failed_states=["failed", "skipped"],
        mode="reschedule",
    )
    group_2 = train_and_select_best_model()
    feature_sensor >> group_2<|MERGE_RESOLUTION|>--- conflicted
+++ resolved
@@ -10,7 +10,10 @@
 from airflow.models.dag import DAG
 from airflow.decorators import task, task_group
 
-<<<<<<< HEAD
+from common.week_2.model import multivariate_data, train_xgboost, VAL_END_INDEX
+
+from common.week_2.feature_engineering import join_data_and_add_features
+
 TRAINING_DATA_PATH = 'week-2/price_prediction_training_data.csv'
 DATASET_NORM_WRITE_BUCKET = 'corise_airflow' # Modify here corise_airflow/week-2
 
@@ -127,16 +130,71 @@
         df_final = df_final.drop(['rain_3h_{}'.format(city)], axis=1)
 
     return df_final
-=======
-from common.week_2.model import multivariate_data, train_xgboost, VAL_END_INDEX
->>>>>>> 52efa0ed
-
-from common.week_2.feature_engineering import join_data_and_add_features
-
-TRAINING_DATA_PATH = 'week-2/price_prediction_training_data.csv'
-# DATASET_NORM_WRITE_BUCKET = '' # Modify here
-
-<<<<<<< HEAD
+
+
+@task
+def add_features(df: pd.DataFrame) -> pd.DataFrame:
+
+    """
+    Extract helpful temporal, geographic, and highly correlated energy features
+    """
+    # Calculate the weight of every city
+    total_pop = 6155116 + 5179243 + 1645342 + 1305342 + 987000
+    weight_Madrid = 6155116 / total_pop
+    weight_Barcelona = 5179243 / total_pop
+    weight_Valencia = 1645342 / total_pop
+    weight_Seville = 1305342 / total_pop
+    weight_Bilbao = 987000 / total_pop
+    cities_weights = {'Madrid': weight_Madrid, 
+                      'Barcelona': weight_Barcelona,
+                      'Valencia': weight_Valencia,
+                      'Seville': weight_Seville,
+                      'Bilbao': weight_Bilbao}
+
+    for i in range(len(df)):
+        # Generate 'hour', 'weekday' and 'month' features
+        position = df.index[i]
+        hour = position.hour
+        weekday = position.weekday()
+        month = position.month
+        df.loc[position, 'hour'] = hour
+        df.loc[position, 'weekday'] = weekday
+        df.loc[position, 'month'] = month
+
+        # Generate 'business hour' feature
+        if (hour > 8 and hour < 14) or (hour > 16 and hour < 21):
+            df.loc[position, 'business hour'] = 2
+        elif (hour >= 14 and hour <= 16):
+            df.loc[position, 'business hour'] = 1
+        else:
+            df.loc[position, 'business hour'] = 0
+        print("business hours generated")
+
+        # Generate 'weekend' feature
+
+        if (weekday == 6):
+            df.loc[position, 'weekday'] = 2
+        elif (weekday == 5):
+            df.loc[position, 'weekday'] = 1
+        else:
+            df.loc[position, 'weekday'] = 0
+        print("weekdays generated")
+
+        # Generate 'temp_range' for each city
+        temp_weighted = 0
+        for city in cities_weights.keys():
+            temp_max = df.loc[position, 'temp_max_{}'.format(city)]
+            temp_min = df.loc[position, 'temp_min_{}'.format(city)]
+            df.loc[position, 'temp_range_{}'.format(city)] = abs(temp_max - temp_min)
+
+            # Generated city-weighted temperature 
+            temp = df.loc[position, 'temp_{}'.format(city)]
+            temp_weighted += temp * cities_weights.get('{}'.format(city))
+        df.loc[position, 'temp_weighted'] = temp_weighted
+
+        print("city temp features generated")
+
+
     df['generation coal all'] = df['generation fossil hard coal'] + df['generation fossil brown coal/lignite']
     return df
 
@@ -175,8 +233,6 @@
     # print('Training_data_path:', TRAINING_DATA_PATH)
     write_bucket.blob(TRAINING_DATA_PATH).upload_from_string(pd.DataFrame(dataset_norm).to_csv())
     return 'uploaded to gcloud'
-=======
->>>>>>> 52efa0ed
 
 
 @task
@@ -195,7 +251,6 @@
     return dataset_norm
 
 
-<<<<<<< HEAD
 def multivariate_data(dataset,
                       data_indices,
                       history_size,
@@ -242,8 +297,6 @@
     return xgb_model
 
 
-=======
->>>>>>> 52efa0ed
 @task
 def produce_indices(max_indices: int, num_indices: int) -> List[Tuple[np.ndarray, np.ndarray]]:
     import random
@@ -277,12 +330,9 @@
 
     return indices
 
-<<<<<<< HEAD
     # return [zip([(np.array(sorted(list(train_indices))), np.array(sorted(list(val_indices))))])]
     # return list(zip([np.array(sorted(list(train_indices))), np.array(sorted(list(val_indices)))]))
 
-=======
->>>>>>> 52efa0ed
 @task
 def format_data_and_train_model(dataset_norm: np.ndarray,
                                 indices: Tuple[np.ndarray, np.ndarray]) -> xgb.Booster:
@@ -319,7 +369,6 @@
     the highest eval score yielded during training.
     """
 
-<<<<<<< HEAD
     # TODO Modify here
     # Find the model with highest evaluation score
     print('coolected models',models)
@@ -368,9 +417,6 @@
     df_final = join_dataframes_and_post_process(df_energy, df_weather)
     df_final = add_features(df_final)
     prepare_task = prepare_model_inputs(df_final)
-=======
-   # TODO Modify here
->>>>>>> 52efa0ed
 
 
 @task_group
@@ -395,30 +441,11 @@
 
     # TODO: Modify here to select best model and save it to GCS, using above methods including
     # format_data_and_train_model, produce_indices, and select_best_model
-    # Mapping each element of that list onto the indices argument of format_data_and_train_model
-    
-    trained_models = []
-    # for n in [0.85, 0.8]:
-        # xcom_key = f"model_{n}"
-        # trained_xgb_model = format_data_and_train_model(dataset_norm=dataset, indices=produce_indices(index_num = VAL_END_INDEX, frac = n), xcom_key='xcom_key')
-    # index_gen = produce_indices(max_indices = VAL_END_INDEX, num_indices = 3)
-
-    trained_xgb_model = format_data_and_train_model.partial(dataset_norm=dataset).expand(indices=produce_indices(max_indices = VAL_END_INDEX, num_indices = 3))
-    # trained_models.append(trained_xgb_model)
-
-    # Calling select_best_model on the output of all of the mapped tasks to select the best model and write it to GCS
-    # best_model = select_best_model(models=trained_models)
-    best_model = select_best_model(models=trained_xgb_model)
-
-<<<<<<< HEAD
-    # return best_model    
+
 
 
 with DAG(dag_id = "energy_price_prediction_featuring",
     # task_id="energy_price_prediction_featuring",
-=======
-with DAG("energy_price_prediction",
->>>>>>> 52efa0ed
     schedule_interval=None,
     start_date=datetime(2021, 1, 1),
     tags=['model_training'],
