--- conflicted
+++ resolved
@@ -1,10 +1,7 @@
 from datetime import datetime
-<<<<<<< HEAD
 
 import pandas as pd
 import re
-=======
->>>>>>> 52efa0ed
 from typing import List
 
 import pandas as pd
@@ -78,6 +75,7 @@
             bucket.blob(f"week-3/{DATA_TYPES[index]}.parquet").upload_from_string(df.to_parquet(), "text/parquet")
             print(df.dtypes)
 
+    @task_group
     @task_group
     def create_bigquery_dataset():
         from airflow.providers.google.cloud.operators.bigquery import BigQueryCreateEmptyDatasetOperator
@@ -242,7 +240,6 @@
         table1_task_id = 'energy_table_task_id'
         table2_task_id = 'weather_table_task_id'
 
-<<<<<<< HEAD
         # Define the SQL queries for the new normalized views
         sql_statements = {}
         for c in normalized_columns:
@@ -271,8 +268,7 @@
 
 
 
-=======
->>>>>>> 52efa0ed
+    @task_group
     @task_group
     def produce_joined_view():
         from airflow.providers.google.cloud.operators.bigquery import BigQueryCreateEmptyTableOperator
